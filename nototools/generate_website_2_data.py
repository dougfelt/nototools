--- conflicted
+++ resolved
@@ -334,13 +334,8 @@
   return ','.join(range_list)
 
 
-<<<<<<< HEAD
-def get_sample_from_sample_file(lang_scr, suffix):
-  filepath = path.join(SAMPLE_TEXT_DIR, '%s_%s.txt' % (lang_scr, suffix))
-=======
 def get_sample_from_sample_file(lang_scr_ext):
   filepath = path.join(SAMPLE_TEXT_DIR, lang_scr_ext + '.txt')
->>>>>>> 5a79bee8
   if path.exists(filepath):
     return unicode(open(filepath).read().strip(), 'UTF-8')
   return None
@@ -384,18 +379,6 @@
     other: not an official UN translation, needs non-attribution
     original: public domain translation, does not need attribution
     none: we have no attribution info on this, does not need attribution
-<<<<<<< HEAD
-  - source key"""
-  if '-' not in lang_scr:
-    print 'bad lang_scr in get_sample_and_attrib: "%s"' % lang_scr
-    raise ValueError(lang_scr)
-
-  DEBUG = lang_scr.find('Zzzz') != -1
-  if DEBUG:
-    'print ouch: ' + lang_scr
-
-  sample_text = get_sample_from_sample_file(lang_scr, 'udhr')
-=======
   - source key.
   The list is in order of priority: udhr samples, exemplars for the language,
   sample text for the script, exemplars for the script."""
@@ -404,7 +387,6 @@
 
   sample_infos = []
   sample_text = get_sample_from_sample_file(lang_scr + '_udhr')
->>>>>>> 5a79bee8
   if sample_text is not None:
     src_key = lang_scr + '_udhr'
     attr = get_attribution(src_key)
@@ -416,14 +398,8 @@
     if exemplar is not None:
       sample_infos.append((sample_text_from_exemplar(exemplar), 'none', src_key))
 
-<<<<<<< HEAD
-  _, script = lang_scr.split('-')
-  src_key = 'und-' + script
-  sample_text = get_sample_from_sample_file(src_key, 'chars')
-=======
   src_key = 'und-' + script + '_chars'
   sample_text = get_sample_from_sample_file(src_key)
->>>>>>> 5a79bee8
   if sample_text is not None:
     sample_infos.append((sample_text, 'none', src_key))
 
@@ -434,18 +410,7 @@
   if not sample_infos:
     print '!No sample info for %s' % lang_scr
 
-<<<<<<< HEAD
-def ensure_script(lang_tag):
-  """If lang_tag has no script, use get_likely_script to add one.
-  This might be the unknown script 'Zzzz'."""
-  if '-' in lang_tag:
-    return lang_tag
-
-  script = cldr_data.get_likely_script(lang_tag)
-  return lang_tag + '-' + script
-=======
   return sample_infos
->>>>>>> 5a79bee8
 
 
 def get_family_id_to_default_lang_scr(family_id_to_lang_scrs, families):
@@ -971,12 +936,6 @@
     if not self.no_build:
       self.ensure_target_dirs_exist()
 
-<<<<<<< HEAD
-    # debug/print
-    # ['families', 'script_to_family_ids', 'used_lang_data',
-    #  'family_id_to_lang_tags', 'family_id_to_default_lang_tag']
-    debug = frozenset(['used_lang_data'])
-=======
     def use_in_web(font):
       return (not font.subset and
               not font.is_UI and
@@ -985,7 +944,6 @@
               not font.family in {'Arimo', 'Cousine', 'Tinos'})
     fonts = filter(use_in_web, noto_fonts.get_noto_fonts())
     families = noto_fonts.get_families(fonts)
->>>>>>> 5a79bee8
 
     check_families(families)
 
@@ -1005,77 +963,7 @@
     if 'script_to_family_ids' in self.debug:
       print '\n#debug script to family ids'
       for script, family_ids in sorted(script_to_family_ids.iteritems()):
-<<<<<<< HEAD
-        print script, family_ids
-
-    supported_scripts = set(script_to_family_ids.keys())
-    used_lang_data = get_used_lang_data(supported_scripts)
-    if 'used_lang_data' in debug:
-      print '\nused lang data'
-      for lang, data in sorted(used_lang_data.iteritems()):<
-        used = ', '.join(data[0])
-        unused = ', '.join(data[1])
-        if unused:
-          unused = '(' + unused + ')'
-          if used:
-            unused = ' ' + unused
-        print '%s: %s%s' % (lang, used, unused)
-    #debug
-    return
-
-    langs_to_delete = []
-    for lang in used_lang_data.keys():
-      if not cldr_data.get_english_language_name(lang):
-        langs_to_delete.append(lang)
-    if langs_to_delete:
-      print 'deleting languages with no english name: %s' % langs_to_delete
-      for lang in langs_to_delete:
-        del used_lang_data[lang]
-
-    lang_tag_to_family_ids = get_lang_tag_to_family_ids(used_lang_data, script_to_family_ids)
-
-    region_to_family_ids = get_region_to_family_ids(script_to_family_ids)
-
-    family_id_to_lang_tags = get_family_id_to_lang_tags(lang_tag_to_family_ids, families)
-    if 'family_id_to_lang_tags' in debug:
-      print '\nfamily id to lang tags'
-      for family_id, lang_tags in sorted(family_id_to_lang_tags.iteritems()):
-        print '%s: %s' % (family_id, ','.join(sorted(lang_tags)))
-
-    family_id_to_regions = get_family_id_to_regions(region_to_family_ids, families)
-
-    family_id_to_default_lang_tag = get_family_id_to_default_lang_tag(
-        family_id_to_lang_tags)
-    if 'family_id_to_default_lang_tag' in debug:
-      print '\nfamily id to default lang tag'
-      for family_id, lang_tag in family_id_to_default_lang_tag.iteritems():
-        print family_id, lang_tag
-
-    used_lang_tags = get_used_lang_tags(
-        lang_tag_to_family_ids.keys(), family_id_to_default_lang_tag.values())
-    lang_tag_to_sample_data = get_lang_tag_to_sample_data(used_lang_tags)
-
-    # find the samples that can't be displayed.
-    tested_keys = set()
-    failed_keys = set()
-    family_langs_to_remove = {}
-    for lang_tag in sorted(lang_tag_to_sample_data):
-      sample_info = lang_tag_to_sample_data[lang_tag]
-      sample = sample_info[1]
-      sample_key = sample_info[3]
-
-      for family_id in sorted(lang_tag_to_family_ids[lang_tag]):
-        full_key = sample_key + '-' + family_id
-        if full_key in tested_keys:
-          if full_key in failed_keys:
-            print 'failed sample %s lang %s' % (full_key, lang_tag)
-            if family_id not in family_langs_to_remove:
-              family_langs_to_remove[family_id] = set()
-            family_langs_to_remove[family_id].add(lang_tag)
-          continue
-=======
         print '%s: %s' % (script, ', '.join(sorted(family_ids)))
->>>>>>> 5a79bee8
 
     all_lang_scrs = set(['und-' + script for script in script_to_family_ids])
     all_lang_scrs.update(lang_data.lang_scripts())
