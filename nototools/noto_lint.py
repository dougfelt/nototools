--- conflicted
+++ resolved
@@ -1824,17 +1824,7 @@
     warn_count = [0]
 
     font_path = path.expanduser(font_props.filepath)
-<<<<<<< HEAD
-    if font_path.endswith('.ttc'):
-      # For NotoSansCJK.ttc fontNum 0 is the 'Jpan' version, but lint doesn't know
-      # how to deal with ttc fonts properly yet.
-      # TODO(dougfelt) fix this
-      font = ttLib.TTFont(font_path, fontNumber=0)
-    else:
-      font = ttLib.TTFont(font_path)
-=======
     font = ttLib.TTFont(font_path)
->>>>>>> e503539a
 
     is_indic = font_props.script in {
         "Deva", "Beng", "Guru", "Gujr", "Orya",
